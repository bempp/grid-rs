--- conflicted
+++ resolved
@@ -3,16 +3,11 @@
 use crate::traits::cell::CellType;
 use crate::traits::point::PointType;
 use crate::types::cell_iterator::CellIterator;
-<<<<<<< HEAD
-use crate::types::vertex_iterator::VertexIterator;
-// use crate::types::Float;
-=======
 use crate::types::vertex_iterator::PointIterator;
-use crate::types::Float;
->>>>>>> 1dd52ba6
+use num::Float;
 
 pub trait GridType: std::marker::Sized {
-    // type T: Float;
+    type T: Float;
 
     type Point<'a>: PointType
     where
