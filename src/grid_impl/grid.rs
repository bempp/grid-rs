--- conflicted
+++ resolved
@@ -50,7 +50,7 @@
             Some(Point {
                 geometry: self.geometry,
                 index,
-                _t: std::marker::PhantomData,
+                _t: PhantomData,
             })
         } else {
             None
@@ -241,29 +241,7 @@
     }
 }
 
-<<<<<<< HEAD
-pub struct ReferenceMapIterator<'a, Iter: std::iter::Iterator<Item = usize>, GridImpl: Grid>
-where
-    GridImpl: 'a,
-{
-    _grid: &'a GridImpl,
-    _iter: PhantomData<Iter>,
-}
-
-impl<'a, Iter: std::iter::Iterator<Item = usize>, GridImpl: Grid> Iterator
-    for ReferenceMapIterator<'a, Iter, GridImpl>
-{
-    type Item = ReferenceMap<'a, GridImpl>;
-
-    fn next(&mut self) -> Option<Self::Item> {
-        panic!();
-    }
-}
-
-impl<'grid, T: Float, GridImpl: Grid<T = T>> GridType for GridImpl
-=======
 impl<'grid, T: Float + Scalar, GridImpl: Grid<T = T>> GridType for GridImpl
->>>>>>> e6f2b022
 where
     GridImpl: 'grid,
 {
